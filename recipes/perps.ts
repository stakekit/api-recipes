/**
 * Yield.xyz Perps API Recipe
 *
 * This example demonstrates how to interact with perpetual futures markets
 * via the Yield.xyz Perps API using ethers.js for transaction signing.
 */

import * as dotenv from "dotenv";
import { HDNodeWallet } from "ethers";
import "cross-fetch/polyfill";
import Enquirer from "enquirer";
import { request } from "../utils/requests";

dotenv.config();

if (!process.env.MNEMONIC || !process.env.PERPS_API_KEY) {
  console.error("Error: MNEMONIC and PERPS_API_KEY environment variables are required");
  process.exit(1);
}

// ===== Type Definitions =====

enum PerpActionTypes {
  OPEN = "open",
  CLOSE = "close",
  UPDATE_LEVERAGE = "updateLeverage",
  STOP_LOSS = "stopLoss",
  TAKE_PROFIT = "takeProfit",
  CANCEL_ORDER = "cancelOrder",
  FUND = "fund",
  WITHDRAW = "withdraw",
}

// Human-readable labels for actions
const ACTION_LABELS: Record<PerpActionTypes, string> = {
  [PerpActionTypes.OPEN]: "Open Position",
  [PerpActionTypes.CLOSE]: "Close Position",
  [PerpActionTypes.UPDATE_LEVERAGE]: "Update Leverage",
  [PerpActionTypes.STOP_LOSS]: "Set Stop Loss",
  [PerpActionTypes.TAKE_PROFIT]: "Set Take Profit",
  [PerpActionTypes.CANCEL_ORDER]: "Cancel Order",
  [PerpActionTypes.FUND]: "Deposit Funds",
  [PerpActionTypes.WITHDRAW]: "Withdraw Funds",
};

// Actions that can only be performed on existing positions
const POSITION_ONLY_ACTIONS = [
  PerpActionTypes.CLOSE,
  PerpActionTypes.UPDATE_LEVERAGE,
  PerpActionTypes.STOP_LOSS,
  PerpActionTypes.TAKE_PROFIT,
];

enum PerpTransactionStatus {
  CREATED = "CREATED",
  SIGNED = "SIGNED",
  BROADCASTED = "BROADCASTED",
  CONFIRMED = "CONFIRMED",
  FAILED = "FAILED",
  NOT_FOUND = "NOT_FOUND",
}

enum SigningFormat {
  EVM_TRANSACTION = "EVM_TRANSACTION",
  EIP712_TYPED_DATA = "EIP712_TYPED_DATA",
  SOLANA_TRANSACTION = "SOLANA_TRANSACTION",
  COSMOS_TRANSACTION = "COSMOS_TRANSACTION",
}

interface TokenDto {
  symbol: string;
  name: string;
  decimals: number;
  address?: string;
  logoURI?: string;
}

interface TokenIdentifierDto {
  network: string;
  address?: string;
}

interface ActionArguments {
  marketId?: string;
  side?: "long" | "short";
  amount?: string;
  size?: string;
  leverage?: number;
  marginMode?: "cross" | "isolated";
  limitPrice?: number;
  stopLossPrice?: number;
  takeProfitPrice?: number;
  orderId?: string;
  assetIndex?: number;
  fromToken?: TokenIdentifierDto;
  [key: string]: any;
}

interface PerpMarket {
  id: string;
  providerId: string;
  baseAsset: TokenDto;
  quoteAsset: TokenDto;
  leverageRange: [number, number];
  supportedMarginModes: ("isolated" | "cross")[];
  markPrice: number;
  dailyLow24h: number;
  dailyHigh24h: number;
  dailyVolume24h: number;
  makerFee?: string;
  takerFee?: string;
  fundingRate: string;
  fundingRateIntervalHours: number;
  metadata?: {
    name: string;
    logoURI?: string;
    url?: string;
  };
}

interface PerpPosition {
  marketId: string;
  side: "long" | "short";
  size: string;
  entryPrice: number;
  markPrice: number;
  leverage: number;
  marginMode: "cross" | "isolated";
  margin: number;
  unrealizedPnl: number;
  liquidationPrice?: number;
  takeProfit?: number;
  stopLoss?: number;
  pendingActions?: any[];
}

interface PerpOrder {
  marketId: string;
  side: "long" | "short";
  type: "limit" | "stop_loss" | "take_profit";
  size: string;
  limitPrice?: number;
  triggerPrice?: number;
  reduceOnly: boolean;
  createdAt: number;
  pendingActions?: any[];
}

interface PerpBalance {
  providerId: string;
  collateral: TokenDto;
  accountValue: number;
  usedMargin: number;
  availableBalance: number;
  unrealizedPnl: number;
}

interface ArgumentSchemaProperty {
  type?: string | string[];
  description?: string;
  enum?: string[];
  default?: any;
  minimum?: number;
  maximum?: number;
  minLength?: number;
  maxLength?: number;
  pattern?: string;
  label?: string;
  placeholder?: string;
  optionsRef?: string;
  options?: string[];
  properties?: Record<string, ArgumentSchemaProperty>;
  required?: string[];
  items?: ArgumentSchemaProperty;
}

interface ArgumentSchema {
  type?: string;
  properties?: Record<string, ArgumentSchemaProperty>;
  required?: string[];
  notes?: string;
}

interface ApiTransaction {
  id: string;
  network: string;
  chainId: string;
  type: string;
  status: PerpTransactionStatus;
  address: string;
  args?: ActionArguments;
  signingFormat?: SigningFormat;
  signablePayload?: string | Record<string, any>;
  transactionHash?: string;
  link?: string;
  details?: {
    providerId?: string;
    fillPrice?: number;
    [key: string]: any;
  };
}

interface ApiAction {
  id: string;
  providerId: string;
  action: PerpActionTypes;
  status: string;
  transactions: ApiTransaction[];
}

// ===== API Client =====

class PerpsApiClient {
  private baseUrl: string;
  private apiKey: string;

  constructor(baseUrl: string, apiKey: string) {
    this.baseUrl = baseUrl.replace(/\/$/, "");
    this.apiKey = apiKey.trim();
  }

  private async makeRequest<T>(method: string, path: string, body?: any): Promise<T> {
    return request<T>(this.baseUrl, this.apiKey, method, path, body);
  }

  async getProviders(): Promise<any[]> {
    return this.makeRequest<any[]>("GET", "/v1/providers");
  }

  async getProvider(providerId: string): Promise<any> {
    return this.makeRequest<any>("GET", `/v1/providers/${providerId}`);
  }

  async getMarkets(
    providerId?: string,
    limit?: number,
    offset?: number,
  ): Promise<{ items: PerpMarket[]; total: number; offset: number; limit: number }> {
    const params = new URLSearchParams();
    if (providerId) params.append("providerId", providerId);
    if (limit) params.append("limit", limit.toString());
    if (offset) params.append("offset", offset.toString());

    const query = params.toString();
    return this.makeRequest<{
      items: PerpMarket[];
      total: number;
      offset: number;
      limit: number;
    }>("GET", `/v1/markets${query ? `?${query}` : ""}`);
  }

  async getPositions(providerId: string, address: string): Promise<PerpPosition[]> {
    return this.makeRequest<PerpPosition[]>("POST", "/v1/positions", {
      providerId,
      address,
    });
  }

  async getOrders(providerId: string, address: string): Promise<PerpOrder[]> {
    return this.makeRequest<PerpOrder[]>("POST", "/v1/orders", {
      providerId,
      address,
    });
  }

  async getBalances(providerId: string, address: string): Promise<PerpBalance> {
    return this.makeRequest<PerpBalance>("POST", "/v1/balances", {
      providerId,
      address,
    });
  }

  async createAction(
    providerId: string,
    action: PerpActionTypes,
    address: string,
    args: any,
  ): Promise<ApiAction> {
    return this.makeRequest<ApiAction>("POST", "/v1/actions", {
      providerId,
      action,
      address,
      args,
    });
  }

  async getAction(actionId: string): Promise<ApiAction> {
    return this.makeRequest<ApiAction>("GET", `/v1/actions/${actionId}`);
  }

  async submitTransaction(transactionId: string, signedPayload: string): Promise<ApiTransaction> {
    return this.makeRequest<ApiTransaction>("POST", `/v1/transactions/${transactionId}/submit`, {
      signedPayload,
    });
  }

  async getArguments(
    providerId: string,
  ): Promise<Partial<Record<PerpActionTypes, ArgumentSchema>>> {
    const provider = await this.getProvider(providerId);
    return provider.argumentSchemas || {};
  }
}

// ===== Helper Functions =====

/**
 * Auto-generate CLI prompts from JSON Schema
 */
async function promptFromSchema(
  schema: ArgumentSchema,
  skipFields: string[] = [],
  context?: { market?: PerpMarket },
): Promise<Record<string, any>> {
  const result: Record<string, any> = {};
  const properties = schema.properties || {};
  const required = schema.required || [];

  for (const [name, prop] of Object.entries(properties)) {
    if (skipFields.includes(name)) continue;

    const isRequired = required.includes(name);
    const type = Array.isArray(prop.type) ? prop.type[0] : prop.type || "string";

    let message = prop.label || name;
    if (prop.description) message += ` - ${prop.description}`;
    if (!isRequired) message += " (optional)";

    if (!isRequired && prop.default !== undefined) {
      result[name] = prop.default;
      continue;
    }

    if (prop.enum || prop.options) {
      const choices = prop.options || (prop.enum as string[]);
      const response: any = await Enquirer.prompt({
        type: "select",
        name: "value",
        message,
        choices,
        initial: prop.default,
      } as any);
      result[name] = response.value;
    } else if (type === "boolean") {
      const response: any = await Enquirer.prompt({
        type: "confirm",
        name: "value",
        message,
        initial: prop.default as boolean,
      } as any);
      result[name] = response.value;
    } else if (type === "object" && prop.properties) {
      console.log(`\n${prop.label || name}:`);
      result[name] = await promptFromSchema(prop as ArgumentSchema, [], context);
    } else if (type === "array") {
      const response: any = await Enquirer.prompt({
        type: "input",
        name: "value",
        message: `${message} (comma-separated or JSON array)`,
        initial: prop.default ? JSON.stringify(prop.default) : "",
      } as any);

      if (response.value) {
        try {
          result[name] = response.value.includes("[")
            ? JSON.parse(response.value)
            : response.value.split(",").map((v: string) => v.trim());
        } catch {
          result[name] = response.value.split(",").map((v: string) => v.trim());
        }
      }
    } else {
      const response: any = await Enquirer.prompt({
        type: "input",
        name: "value",
        message,
        initial: prop.default as string,
        validate: (input: string) => {
          if (!isRequired && input === "") return true;
          if (isRequired && input === "") return `${prop.label || name} is required`;

          if (type === "number" || type === "integer") {
            const num = Number.parseFloat(input);
            if (Number.isNaN(num)) return "Must be a valid number";
            if (type === "integer" && !Number.isInteger(num)) return "Must be an integer";
            if (prop.minimum !== undefined && num < prop.minimum)
              return `Must be at least ${prop.minimum}`;
            if (prop.maximum !== undefined && num > prop.maximum)
              return `Must be at most ${prop.maximum}`;
          }

          if (prop.minLength !== undefined && input.length < prop.minLength) {
            return `Must be at least ${prop.minLength} characters`;
          }

          return true;
        },
      } as any);

      if (response.value === "" && !isRequired) continue;

      result[name] =
        type === "number" || type === "integer"
          ? Number.parseFloat(response.value)
          : response.value;
    }
  }

  return result;
}

/**
 * Sign a transaction
 */
async function signTransaction(tx: ApiTransaction, wallet: HDNodeWallet): Promise<string> {
  if (!tx.signablePayload) throw new Error("Nothing to sign");

  if (tx.signingFormat === SigningFormat.EIP712_TYPED_DATA) {
    const { domain, types, message } = tx.signablePayload as any;
    return wallet.signTypedData(domain, types, message);
  }

  // Regular transaction
  return wallet.signTransaction(tx.signablePayload as any);
}

/**
 * Process and submit transactions
 */
async function processTransactions(
  transactions: ApiTransaction[],
  wallet: HDNodeWallet,
  apiClient: PerpsApiClient,
): Promise<void> {
  for (let i = 0; i < transactions.length; i++) {
    const tx = transactions[i];
<<<<<<< HEAD

=======
    
>>>>>>> 86aac6a0
    if (tx.status === PerpTransactionStatus.CONFIRMED) continue;

    console.log(`${tx.type} (Transaction ID: ${tx.id})...`);

    const status = tx.status as PerpTransactionStatus;
    if (
      status === PerpTransactionStatus.BROADCASTED ||
      status === PerpTransactionStatus.CONFIRMED
    ) {
      continue;
    }

    try {
      const signature = await signTransaction(tx, wallet);
      const result = await apiClient.submitTransaction(tx.id, signature);

      if (result.status === PerpTransactionStatus.CONFIRMED) {
        console.log(`Confirmed immediately (Transaction ID: ${tx.id})`);
        if (result.transactionHash) {
          console.log(`   Hash: ${result.transactionHash}`);
        }
        if (result.link) {
          console.log(`   Link: ${result.link}`);
        }
        if (result.details && result.details.providerId === "hyperliquid") {
          if ("fillPrice" in result.details && result.details.fillPrice) {
            console.log(`   Fill Price: $${result.details.fillPrice}`);
          }
        }
      } else if (result.status === PerpTransactionStatus.BROADCASTED) {
        console.log(`Order placed (Transaction ID: ${tx.id})`);
        if (result.transactionHash) {
          console.log(`   Hash: ${result.transactionHash}`);
        }
        if (result.link) {
          console.log(`   Link: ${result.link}`);
        }
        console.log("   Status: On the order book");
      } else {
        console.log(`Transaction ID: ${tx.id}`);
        if (result.transactionHash) {
          console.log(`   Hash: ${result.transactionHash}`);
        }
        if (result.link) {
          console.log(`   Link: ${result.link}`);
        }
      }
    } catch (error: any) {
      console.error(`Failed to submit transaction ${tx.id}: ${error.message}`);
      throw error;
    }

    if (i < transactions.length - 1) {
      await new Promise((resolve) => setTimeout(resolve, 1000));
    }
  }
}

// ===== Main Function =====

async function main() {
  try {
    console.log("\nYield.xyz Perpetuals Trading API\n");

    // Get API configuration
    const apiUrl = process.env.PERPS_API_URL || "https://perps.yield.xyz";
    const apiKey = process.env.PERPS_API_KEY;

    if (!apiKey) {
      console.log("Error: PERPS_API_KEY environment variable is required");
      return;
    }

    const apiClient = new PerpsApiClient(apiUrl, apiKey);
    console.log(`API URL: ${apiUrl}\n`);

    // Initialize wallet
    const mnemonic = process.env.MNEMONIC;
    if (!mnemonic) {
      console.log("MNEMONIC environment variable is required");
      return;
    }

    const walletIndex = Number.parseInt(process.env.WALLET_INDEX || "0");
    const derivationPath = `m/44'/60'/0'/0/${walletIndex}`;
    const wallet = HDNodeWallet.fromPhrase(mnemonic, undefined, derivationPath);
    const address = wallet.address;
    console.log(`Address: ${address}\n`);

    let providers: any[];
    try {
      providers = await apiClient.getProviders();
    } catch (error: any) {
      console.error(`Failed to fetch providers: ${error.message}`);
      return;
    }

    if (providers.length === 0) {
      console.log("No perpetuals providers available");
      return;
    }

    let providerId: string;
    if (providers.length === 1) {
      providerId = providers[0].providerId;
      console.log(`Provider: ${providers[0].name} (${providers[0].network})\n`);
    } else {
      const choices = providers.map((p) => ({
        name: `${p.name} (${p.network})`,
        value: p.providerId,
      }));

      const result: any = await Enquirer.prompt({
        type: "select",
        name: "providerId",
        message: "Select perpetuals provider:",
        choices,
      });
      providerId = result.providerId;
    }

    console.log("Fetching markets...\n");
    const markets = await fetchAllMarkets(apiClient, providerId);
    console.log(`Loaded ${markets.length} markets\n`);

    while (true) {
      const mainChoice = await showMainMenu(apiClient, providerId, address);

      if (mainChoice === "exit") {
        console.log("\nGoodbye!\n");
        break;
      }

      try {
        switch (mainChoice) {
          case "balance":
            await showBalance(apiClient, providerId, address);
            break;
          case "positions":
            await showPositions(apiClient, providerId, address, wallet);
            break;
          case "markets":
            await showMarkets(markets);
            break;
          case "trade":
            await executeTrade(apiClient, providerId, address, wallet, markets);
            break;
          case "fund":
            await executeAccountAction(
              apiClient,
              providerId,
              address,
              wallet,
              PerpActionTypes.FUND,
            );
            break;
          case "withdraw":
            await executeAccountAction(
              apiClient,
              providerId,
              address,
              wallet,
              PerpActionTypes.WITHDRAW,
            );
            break;
          default:
            console.log(`Unknown action: ${mainChoice}`);
        }
      } catch (error: any) {
        console.error("\nError executing action:", error?.message || error);
        console.error("\nFull error:", error);
      }

      console.log(`\n${"─".repeat(60)}\n`);

      await Enquirer.prompt({
        type: "input",
        name: "continue",
        message: "Press Enter to continue...",
      });
    }
  } catch (e: any) {
    console.error("Fatal Error:", e?.message || e);
    console.error("\nFull error:", e);
  }
}

// ===== Menu Functions =====

async function showMainMenu(
  apiClient: PerpsApiClient,
  providerId: string,
  address: string,
): Promise<string> {
  let balance: PerpBalance;
  let positions: PerpPosition[];
  let orders: PerpOrder[];

  try {
    [balance, positions, orders] = await Promise.all([
      apiClient.getBalances(providerId, address).catch((err) => {
        throw new Error(`Failed to fetch balances: ${err.message}`);
      }),
      apiClient.getPositions(providerId, address).catch((err) => {
        throw new Error(`Failed to fetch positions: ${err.message}`);
      }),
      apiClient.getOrders(providerId, address).catch((err) => {
        throw new Error(`Failed to fetch orders: ${err.message}`);
      }),
    ]);
  } catch (error: any) {
    console.error("\nError fetching portfolio data:");
    console.error(`  ${error.message}`);
    if (error.details) {
      console.error("  API Error Details:", JSON.stringify(error.details, null, 2));
    }
    throw error;
  }

  const pnlPrefix = balance.unrealizedPnl > 0 ? "+" : balance.unrealizedPnl < 0 ? "-" : "";

  console.log("Account Summary");
  console.log("─".repeat(60));
  console.log(
    `Account Value: $${balance.accountValue.toLocaleString()} ${balance.collateral.symbol}`,
  );
  console.log(
    `Available: $${balance.availableBalance.toLocaleString()} | Used: $${balance.usedMargin.toLocaleString()}`,
  );
  console.log(`Unrealized PnL: ${pnlPrefix}$${Math.abs(balance.unrealizedPnl).toFixed(2)}`);
  console.log(`Positions: ${positions.length} | Orders: ${orders.length}`);
  console.log("─".repeat(60));
  console.log("");

  const choices = [
    "View Balance Details",
    "View Positions & Orders",
    "View Markets",
    "Execute Trade / Action",
    "Deposit Funds",
    "Withdraw Funds",
    "Exit",
  ];

  const { action }: any = await Enquirer.prompt({
    type: "select",
    name: "action",
    message: "What would you like to do?",
    choices,
  });

  const actionMap: Record<string, string> = {
    "View Balance Details": "balance",
    "View Positions & Orders": "positions",
    "View Markets": "markets",
    "Execute Trade / Action": "trade",
    "Deposit Funds": "fund",
    "Withdraw Funds": "withdraw",
    Exit: "exit",
  };

  return actionMap[action] || action;
}

async function showBalance(
  apiClient: PerpsApiClient,
  providerId: string,
  address: string,
): Promise<void> {
  console.log("\nBalance Details\n");
  const balance = await apiClient.getBalances(providerId, address);

  const pnlPrefix = balance.unrealizedPnl > 0 ? "+" : "-";

  console.log("Account Summary:");
  console.log("─".repeat(50));
  console.log(`Collateral: ${balance.collateral.symbol} (${balance.collateral.name})`);
  console.log(`Account Value: $${balance.accountValue.toLocaleString()}`);
  console.log(`Used Margin: $${balance.usedMargin.toLocaleString()}`);
  console.log(`Available Balance: $${balance.availableBalance.toLocaleString()}`);
  console.log(`Unrealized PnL: ${pnlPrefix}$${Math.abs(balance.unrealizedPnl).toFixed(2)}`);
  console.log("─".repeat(50));
  console.log("");
}

async function showPositions(
  apiClient: PerpsApiClient,
  providerId: string,
  address: string,
  wallet: HDNodeWallet,
): Promise<void> {
  console.log("\nPositions & Orders\n");

  const [positions, orders] = await Promise.all([
    apiClient.getPositions(providerId, address),
    apiClient.getOrders(providerId, address),
  ]);

  if (positions.length === 0 && orders.length === 0) {
    console.log("No open positions or orders\n");
    return;
  }

  if (positions.length > 0) {
    console.log(`${positions.length} Open Position(s):\n`);

    positions.forEach((pos: PerpPosition, i: number) => {
      const pnlPrefix = pos.unrealizedPnl > 0 ? "+" : "-";
      const sizeUsd = Number.parseFloat(pos.size) * pos.markPrice;
      console.log(`Position ${i + 1}:`);
      console.log(`  Market: ${pos.marketId}`);
      console.log(`  Side: ${pos.side.toUpperCase()}`);
      console.log(
        `  Size: ${pos.size} ($${sizeUsd.toLocaleString(undefined, { minimumFractionDigits: 2, maximumFractionDigits: 2 })})`,
      );
      console.log(`  Entry Price: $${pos.entryPrice.toLocaleString()}`);
      console.log(`  Mark Price: $${pos.markPrice.toLocaleString()}`);
      console.log(
        `  Leverage: ${pos.leverage}x (${pos.marginMode === "cross" ? "Cross" : "Isolated"})`,
      );
      console.log(`  Margin: $${pos.margin.toLocaleString()}`);
      console.log(`  Unrealized PnL: ${pnlPrefix}$${Math.abs(pos.unrealizedPnl).toFixed(2)}`);
      if (pos.liquidationPrice) {
        console.log(`  Liquidation Price: $${pos.liquidationPrice.toLocaleString()}`);
      }
      console.log("");
    });
  }

  if (orders.length > 0) {
    console.log(`${orders.length} Open Order(s):\n`);

    orders.forEach((order: any, i: number) => {
      const typeLabel =
        order.type === "stop_loss"
          ? "[Stop Loss]"
          : order.type === "take_profit"
            ? "[Take Profit]"
            : "[Order]";
      console.log(`${typeLabel} Order ${i + 1}:`);
      console.log(`  Market: ${order.marketId}`);
      console.log(`  Type: ${order.type.replace("_", " ").toUpperCase()}`);
      console.log(`  Side: ${order.side.toUpperCase()}`);
      console.log(`  Size: ${order.size}`);
      if (order.triggerPrice) {
        console.log(`  Trigger Price: $${order.triggerPrice.toLocaleString()}`);
      }
      if (order.limitPrice && order.limitPrice !== order.triggerPrice) {
        console.log(`  Limit Price: $${order.limitPrice.toLocaleString()}`);
      }
      console.log(`  Reduce Only: ${order.reduceOnly ? "Yes" : "No"}`);
      console.log("");
    });
  }

  // Ask if user wants to manage positions/orders
  const { manage }: any = await Enquirer.prompt({
    type: "confirm",
    name: "manage",
    message: "Would you like to manage a position or order?",
    initial: false,
  });

  if (manage) {
    await managePositionOrOrder(apiClient, providerId, address, wallet, positions, orders);
  }
}

async function managePositionOrOrder(
  apiClient: PerpsApiClient,
  providerId: string,
  address: string,
  wallet: HDNodeWallet,
  positions: PerpPosition[],
  orders: PerpOrder[],
): Promise<void> {
  const items: Array<{
    display: string;
    type: "position" | "order";
    data: PerpPosition | PerpOrder;
  }> = [];

  for (const pos of positions) {
    items.push({
      display: `[Position] ${pos.marketId} - ${pos.side.toUpperCase()} ${pos.size} @ ${pos.leverage}x`,
      type: "position",
      data: pos,
    });
  }

  for (const order of orders) {
    items.push({
      display: `[Order] ${order.marketId} - ${order.type.toUpperCase()} ${order.side.toUpperCase()} ${order.size}`,
      type: "order",
      data: order,
    });
  }

  const { selected }: any = await Enquirer.prompt({
    type: "select",
    name: "selected",
    message: "Select position or order to manage:",
    choices: items.map((item) => item.display),
  });

  const selectedItem = items.find((item) => item.display === selected);
  if (!selectedItem) {
    throw new Error("Invalid selection");
  }

  if (selectedItem.type === "position") {
    await managePosition(apiClient, providerId, address, wallet, selectedItem.data as PerpPosition);
  } else {
    await manageOrder(apiClient, providerId, address, wallet, selectedItem.data as PerpOrder);
  }
}

async function managePosition(
  apiClient: PerpsApiClient,
  providerId: string,
  address: string,
  wallet: HDNodeWallet,
  position: PerpPosition,
): Promise<void> {
  if (!position.pendingActions || position.pendingActions.length === 0) {
    console.log("\nNo actions available for this position\n");
    return;
  }

  const schemas = await apiClient.getArguments(providerId);
  const positionActions = position.pendingActions.filter((action: any) => {
    const schema = schemas[action.type as PerpActionTypes];
    return schema?.required?.includes("marketId");
  });

  if (positionActions.length === 0) {
    console.log("\nNo position-specific actions available\n");
    return;
  }

  const actionChoices = positionActions.map((action: any) => action.label);

  const { selectedActionLabel }: any = await Enquirer.prompt({
    type: "select",
    name: "selectedActionLabel",
    message: "Select action:",
    choices: actionChoices,
  });

  const selectedAction = positionActions.find((a: any) => a.label === selectedActionLabel);
  if (!selectedAction) {
    throw new Error("Invalid action selected");
  }

  await executeAction(apiClient, providerId, address, wallet, {
    action: selectedAction,
    context: { market: { markPrice: position.markPrice } },
    summaryLabel: `Position: ${position.marketId}`,
  });
}

async function manageOrder(
  apiClient: PerpsApiClient,
  providerId: string,
  address: string,
  wallet: HDNodeWallet,
  order: PerpOrder,
): Promise<void> {
  if (!order.pendingActions || order.pendingActions.length === 0) {
    console.log("\nNo actions available for this order\n");
    return;
  }

  const actionChoices = order.pendingActions.map((action: any) => action.label);

  const { selectedAction }: any = await Enquirer.prompt({
    type: "select",
    name: "selectedAction",
    message: "Select action:",
    choices: actionChoices,
  });

  const action = order.pendingActions.find((a: any) => a.label === selectedAction);
  if (!action) {
    throw new Error("Invalid action selected");
  }

  await executeAction(apiClient, providerId, address, wallet, {
    action,
    summaryLabel: `Order: ${order.marketId} - ${order.type}`,
  });
}

async function fetchAllMarkets(
  apiClient: PerpsApiClient,
  providerId: string,
): Promise<PerpMarket[]> {
  const limit = 100;
  const firstPage = await apiClient.getMarkets(providerId, limit, 0);
  const totalPages = Math.ceil(firstPage.total / limit);

  if (totalPages === 1) {
    return firstPage.items;
  }

  const remainingPages = Array.from({ length: totalPages - 1 }, (_, i) =>
    apiClient.getMarkets(providerId, limit, (i + 1) * limit),
  );

  const results = await Promise.all(remainingPages);
  return [firstPage, ...results].flatMap((r) => r.items);
}

async function showMarkets(markets: PerpMarket[]): Promise<void> {
  console.log("\nMarkets\n");
  console.log(`Displaying ${markets.length} markets\n`);

  const sortedMarkets = markets.sort(
    (a: PerpMarket, b: PerpMarket) => b.dailyVolume24h - a.dailyVolume24h,
  );

  console.log("Markets (sorted by volume):");
  console.log("─".repeat(120));
  console.log(
    `${
      "Symbol".padEnd(10) +
      "Mark Price".padEnd(15) +
      "Leverage".padEnd(12) +
      "24h Volume".padEnd(15)
    }Funding Rate`,
  );
  console.log("─".repeat(120));

  for (const market of sortedMarkets) {
    console.log(
      `${
        market.baseAsset.symbol.padEnd(10) +
        `$${market.markPrice.toFixed(2)}`.padEnd(15) +
        `${market.leverageRange[0]}-${market.leverageRange[1]}x`.padEnd(12) +
        `$${(market.dailyVolume24h / 1000000).toFixed(2)}M`.padEnd(15)
      }${(Number.parseFloat(market.fundingRate) * 100).toFixed(4)}%`,
    );
  }

  console.log("─".repeat(120));
  console.log("");
}

async function executeTrade(
  apiClient: PerpsApiClient,
  providerId: string,
  address: string,
  wallet: HDNodeWallet,
  markets: PerpMarket[],
): Promise<void> {
  console.log("\nExecute Trade\n");

  console.log("Fetching data...\n");
  const [schemas, positions] = await Promise.all([
    apiClient.getArguments(providerId),
    apiClient.getPositions(providerId, address),
  ]);

  // Sort markets by volume for better defaults in autocomplete
  const sortedMarkets = markets.sort((a, b) => b.dailyVolume24h - a.dailyVolume24h);

  const choices = sortedMarkets.map((m) => ({
    display: `${m.baseAsset.symbol} ($${m.markPrice.toFixed(2)}) - ${m.leverageRange[1]}x max`,
    market: m,
  }));

  const { selection }: any = await Enquirer.prompt({
    type: "autocomplete",
    name: "selection",
    message: "Select market (type to search):",
    choices: choices.map((c) => c.display),
  });

  const selected = choices.find((c) => c.display === selection);
  if (!selected) {
    throw new Error(`Market not found: ${selection}`);
  }

  const market = selected.market;
  const existingPosition = positions.find((p) => p.marketId === market.id);

  if (existingPosition) {
    const sizeUsd = Number.parseFloat(existingPosition.size) * existingPosition.markPrice;
    console.log("\nCurrent Position:");
    console.log(`  Side: ${existingPosition.side.toUpperCase()}`);
    console.log(
      `  Size: ${existingPosition.size} ($${sizeUsd.toLocaleString(undefined, { minimumFractionDigits: 2, maximumFractionDigits: 2 })})`,
    );
    console.log(`  Entry: $${existingPosition.entryPrice.toLocaleString()}`);
    console.log(`  Mark: $${existingPosition.markPrice.toLocaleString()}`);
    console.log(
      `  Leverage: ${existingPosition.leverage}x (${existingPosition.marginMode === "cross" ? "Cross" : "Isolated"})`,
    );
    console.log(`  PnL: $${existingPosition.unrealizedPnl.toLocaleString()}`);
    console.log("");
  }

  const availableActions = Object.keys(schemas).filter((type) => {
    const actionType = type as PerpActionTypes;
    const schema = schemas[actionType];

    if (!schema?.required?.includes("marketId")) {
      return false;
    }

    return !POSITION_ONLY_ACTIONS.includes(actionType) || !!existingPosition;
  }) as PerpActionTypes[];

  const actionChoices = availableActions.map((type) => ACTION_LABELS[type]);

  const { action }: any = await Enquirer.prompt({
    type: "select",
    name: "action",
    message: "Select action:",
    choices: actionChoices,
  });

  const actionType = availableActions.find((type) => ACTION_LABELS[type] === action);
  if (!actionType) throw new Error(`Invalid action selected: ${action}`);

  const schema = schemas[actionType];
  if (!schema) throw new Error(`Schema not found for action: ${actionType}`);

  if (schema.notes) {
    console.log(`\nNote: ${schema.notes}\n`);
  }

  const args = { marketId: market.id };
  const collected = await promptFromSchema(schema, ["marketId"], { market });
  Object.assign(args, collected);

  const { confirm }: any = await Enquirer.prompt({
    type: "confirm",
    name: "confirm",
    message: "Proceed?",
  });

  if (!confirm) {
    console.log("Cancelled\n");
    return;
  }

  console.log("\nCreating action via API...\n");
  const actionResponse = await apiClient.createAction(providerId, actionType, address, args);

  await new Promise((resolve) => setTimeout(resolve, 1000));

  await processTransactions(actionResponse.transactions, wallet, apiClient);
  console.log("\nDone!\n");
}

async function executeAccountAction(
  apiClient: PerpsApiClient,
  providerId: string,
  address: string,
  wallet: HDNodeWallet,
  actionType: PerpActionTypes,
): Promise<void> {
  console.log(`\n${ACTION_LABELS[actionType]}\n`);

  const schemas = await apiClient.getArguments(providerId);
  const schema = schemas[actionType];

  if (!schema) {
    console.log(`Schema not found for action: ${actionType}`);
    return;
  }

  if (schema.notes) {
    console.log(`Note: ${schema.notes}\n`);
  }

  await executeAction(apiClient, providerId, address, wallet, {
    action: { type: actionType, label: ACTION_LABELS[actionType], args: {} },
  });
}

async function executeAction(
  apiClient: PerpsApiClient,
  providerId: string,
  address: string,
  wallet: HDNodeWallet,
  options: {
    action: any;
    context?: any;
    summaryLabel?: string;
  },
): Promise<void> {
  const { action, context = {}, summaryLabel } = options;
  const actionArgs: any = { ...action.args };
  const preFilledFields = Object.keys(actionArgs);

  const schemas = await apiClient.getArguments(providerId);
  const actionType = action.type as PerpActionTypes;
  const schema = schemas[actionType];

  if (schema) {
    const collected = await promptFromSchema(schema, preFilledFields, context);
    Object.assign(actionArgs, collected);
  }

  console.log("\nAction Summary:");
  if (summaryLabel) {
    console.log(`  ${summaryLabel}`);
  }
  console.log(`  Action: ${action.label}`);

  for (const [key, value] of Object.entries(actionArgs)) {
    if (value !== undefined && key !== "marketId") {
      const formattedKey = key.replace(/([A-Z])/g, " $1").replace(/^./, (str) => str.toUpperCase());
      const displayValue = typeof value === "object" ? JSON.stringify(value) : value;
      console.log(`  ${formattedKey}: ${displayValue}`);
    }
  }
  console.log("");

  const { confirm }: any = await Enquirer.prompt({
    type: "confirm",
    name: "confirm",
    message: "Proceed with this action?",
  });

  if (!confirm) {
    console.log("Cancelled\n");
    return;
  }

  console.log("\nCreating action via API...\n");
  const actionResponse = await apiClient.createAction(providerId, actionType, address, actionArgs);

  await new Promise((resolve) => setTimeout(resolve, 1000));

  await processTransactions(actionResponse.transactions, wallet, apiClient);
  console.log("\nAction completed successfully!\n");
}

main().catch((error) => {
  console.error("Script failed with error:", error);
  process.exit(1);
});<|MERGE_RESOLUTION|>--- conflicted
+++ resolved
@@ -435,11 +435,7 @@
 ): Promise<void> {
   for (let i = 0; i < transactions.length; i++) {
     const tx = transactions[i];
-<<<<<<< HEAD
-
-=======
     
->>>>>>> 86aac6a0
     if (tx.status === PerpTransactionStatus.CONFIRMED) continue;
 
     console.log(`${tx.type} (Transaction ID: ${tx.id})...`);
